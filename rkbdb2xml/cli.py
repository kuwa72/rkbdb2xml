"""
Command line interface for rkbdb2xml.
"""

import os
from pathlib import Path
from typing import Optional, List

import typer

from .rkbdb2xml import export_rekordbox_db_to_xml

app = typer.Typer(
    help="Generate XML file from Rekordbox database using pyrekordbox library.",
    add_completion=False,
)

@app.command()
def export(
    db_path: Optional[Path] = typer.Argument(
        None,
        exists=True,
        file_okay=True,
        dir_okay=False,
        readable=True,
        help="Path to the Rekordbox database file (optional, auto-detected if not provided)",
    ),
    output: Path = typer.Option(
        ...,
        "--output",
        "-o",
        file_okay=True,
        dir_okay=False,
        writable=True,
        help="Path where the XML file should be saved",
    ),
    force: bool = typer.Option(
        False, "--force", "-f", help="Overwrite output file if it already exists"
    ),
    verbose: bool = typer.Option(False, "--verbose", "-v", help="Show verbose output"),
    db_key: Optional[str] = typer.Option(
        None,
        "--key",
        "-k",
        help="Rekordbox database key (required for Rekordbox 6.6.5+)",
    ),
    roman: bool = typer.Option(
        False,
        "--roman",
        help="Convert title, artist, album to romaji using romann library."
    ),
    bpm: bool = typer.Option(
        False,
        "--bpm",
        help="Add BPM as integer at the beginning of the title."
    ),
    orderby: str = typer.Option(
        "default",
        "--orderby",
        help="Specify the order of tracks in the playlist (default/bpm). bpm specifies BPM in ascending order."
    ),
    playlists: Optional[List[str]] = typer.Option(
        None,
        "--playlists", "-p",
        help="Comma-separated or repeated list of playlist IDs, names, or hierarchical paths."
    ),
) -> None:
    """
    Export a Rekordbox database to XML format.

    This tool creates an XML file in the same format as the Rekordbox XML export feature.
    If no database path is provided, pyrekordbox will attempt to automatically locate
    the Rekordbox database on your system.
    """
<<<<<<< HEAD
    if output.exists():
        if force:
            console.print(f"[yellow]Overwriting existing file {output}[/yellow]")
            try:
                output.unlink()
            except Exception as e:
                console.print(f"[red]Failed to remove existing file: {e}[/red]")
        else:
            if not Confirm.ask(f"Output file {output} already exists. Overwrite?"):
                console.print("[bold red]Operation cancelled.[/bold red]")
                raise typer.Exit(1)

    with Progress(
        SpinnerColumn(),
        TextColumn("[bold blue]{task.description}[/bold blue]"),
        console=console,
        transient=True,
    ) as progress:
        task = progress.add_task("Exporting Rekordbox database to XML...", total=None)

        try:
            # Convert Path to str if db_path is provided, otherwise pass None
            db_path_str = str(db_path) if db_path else None
            export_rekordbox_db_to_xml(db_path_str, str(output), verbose, db_key)
            progress.update(task, completed=True)
            console.print(
                f"[bold green]Successfully exported database to {output}[/bold green]"
            )
        except Exception as e:
            progress.update(task, completed=True)
            console.print(f"[bold red]Error: {str(e)}[/bold red]")
            if verbose:
                console.print_exception()
            raise typer.Exit(1)
=======
    if output.exists() and not force:
        print(f"Output file {output} already exists. Use --force to overwrite.")
        raise typer.Exit(1)
    
    # Parse playlist options into list of specs
    parsed_playlists: Optional[List[str]] = None
    if playlists:
        parsed: List[str] = []
        for spec in playlists:
            parsed.extend([s.strip() for s in spec.split(',') if s.strip()])
        parsed_playlists = parsed

    try:
        # Convert Path to str if db_path is provided, otherwise pass None
        db_path_str = str(db_path) if db_path else None
        export_rekordbox_db_to_xml(
            db_path_str,
            str(output),
            db_key,
            verbose,
            roman,
            bpm,
            orderby,
            parsed_playlists,
        )
    except Exception as e:
        print(f"Failed to export Rekordbox database to XML: {e}")
        if verbose:
            # Print full traceback
            import traceback
            traceback.print_exc()
        raise typer.Exit(1)


@app.command("list-playlists")
def list_playlists(
    db_path: Optional[Path] = typer.Argument(
        None,
        exists=True,
        file_okay=True,
        dir_okay=False,
        readable=True,
        help="Path to the Rekordbox database file (optional, auto-detected if not provided)"
    ),
    format: str = typer.Option(
        "table",
        "--format", "-f",
        help="Output format: table|csv|json"
    ),
) -> None:
    """
    List available playlists from the Rekordbox database, showing hierarchy.
    """
    import json, csv, sys
    from pyrekordbox.db6 import Rekordbox6Database as RekordboxDatabase

    db_path_str = str(db_path) if db_path else None
    db = RekordboxDatabase(db_path_str)
    pls = db.get_playlist().all()
    id_map = {pl.ID: pl for pl in pls}
    parent_map: dict = {}
    for pl in pls:
        parent_map.setdefault(pl.ParentID, []).append(pl)
    # find roots
    root_parents = [pid for pid in parent_map.keys() if pid not in id_map]
    rows: list = []
    def traverse(pid, depth=0):
        for pl in sorted(parent_map.get(pid, []), key=lambda x: x.Name):
            rows.append({
                "id": pl.ID,
                "name": "  " * depth + pl.Name,
                "is_folder": pl.is_folder,
                "parent_id": pl.ParentID,
            })
            traverse(pl.ID, depth + 1)
    for rp in root_parents:
        traverse(rp)
    # output
    if format == "table":
        wid_id = max(len(str(r["id"])) for r in rows + [{"id":"ID"}])
        wid_name = max(len(r["name"]) for r in rows + [{"name":"Name"}])
        wid_folder = len("Folder")
        wid_parent = max(len(str(r["parent_id"])) for r in rows + [{"parent_id":"Parent"}])
        header = f"{'ID':<{wid_id}}  {'Name':<{wid_name}}  {'Folder':<{wid_folder}}  {'Parent':<{wid_parent}}"
        typer.echo(header)
        typer.echo("-" * len(header))
        for r in rows:
            typer.echo(f"{r['id']:<{wid_id}}  {r['name']:<{wid_name}}  {str(r['is_folder']):<{wid_folder}}  {r['parent_id']:<{wid_parent}}")
    elif format == "csv":
        writer = csv.writer(sys.stdout)
        writer.writerow(["id","name","is_folder","parent_id"])
        for r in rows:
            writer.writerow([r['id'],r['name'],r['is_folder'],r['parent_id']])
    elif format == "json":
        typer.echo(json.dumps(rows, ensure_ascii=False, indent=2))
    else:
        typer.echo(f"Unknown format: {format}", err=True)
        raise typer.Exit(1)
>>>>>>> 47a5c58c


@app.command()
def version() -> None:
    """Show the version of rkbdb2xml."""
    from . import __version__
<<<<<<< HEAD

    console.print(f"rkbdb2xml version [bold]{__version__}[/bold]")
=======
    print(f"rkbdb2xml version {__version__}")
>>>>>>> 47a5c58c


def main() -> None:
    """Entry point for the application."""
    app()


if __name__ == "__main__":
    main()<|MERGE_RESOLUTION|>--- conflicted
+++ resolved
@@ -72,42 +72,6 @@
     If no database path is provided, pyrekordbox will attempt to automatically locate
     the Rekordbox database on your system.
     """
-<<<<<<< HEAD
-    if output.exists():
-        if force:
-            console.print(f"[yellow]Overwriting existing file {output}[/yellow]")
-            try:
-                output.unlink()
-            except Exception as e:
-                console.print(f"[red]Failed to remove existing file: {e}[/red]")
-        else:
-            if not Confirm.ask(f"Output file {output} already exists. Overwrite?"):
-                console.print("[bold red]Operation cancelled.[/bold red]")
-                raise typer.Exit(1)
-
-    with Progress(
-        SpinnerColumn(),
-        TextColumn("[bold blue]{task.description}[/bold blue]"),
-        console=console,
-        transient=True,
-    ) as progress:
-        task = progress.add_task("Exporting Rekordbox database to XML...", total=None)
-
-        try:
-            # Convert Path to str if db_path is provided, otherwise pass None
-            db_path_str = str(db_path) if db_path else None
-            export_rekordbox_db_to_xml(db_path_str, str(output), verbose, db_key)
-            progress.update(task, completed=True)
-            console.print(
-                f"[bold green]Successfully exported database to {output}[/bold green]"
-            )
-        except Exception as e:
-            progress.update(task, completed=True)
-            console.print(f"[bold red]Error: {str(e)}[/bold red]")
-            if verbose:
-                console.print_exception()
-            raise typer.Exit(1)
-=======
     if output.exists() and not force:
         print(f"Output file {output} already exists. Use --force to overwrite.")
         raise typer.Exit(1)
@@ -206,19 +170,13 @@
     else:
         typer.echo(f"Unknown format: {format}", err=True)
         raise typer.Exit(1)
->>>>>>> 47a5c58c
 
 
 @app.command()
 def version() -> None:
     """Show the version of rkbdb2xml."""
     from . import __version__
-<<<<<<< HEAD
-
-    console.print(f"rkbdb2xml version [bold]{__version__}[/bold]")
-=======
     print(f"rkbdb2xml version {__version__}")
->>>>>>> 47a5c58c
 
 
 def main() -> None:
