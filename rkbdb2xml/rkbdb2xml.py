--- conflicted
+++ resolved
@@ -3,22 +3,6 @@
 """
 
 import os
-<<<<<<< HEAD
-from typing import Optional, Dict, List
-
-import pyrekordbox
-from pyrekordbox.db6 import Rekordbox6Database as RekordboxDatabase
-from pyrekordbox.rbxml import RekordboxXml
-from pyrekordbox.config import KeyExtractor, get_config, get_pioneer_install_dir
-
-import psutil
-from sqlalchemy import text
-
-import xml.etree.ElementTree as etree
-
-from rich.console import Console
-from rich.progress import Progress
-=======
 from pathlib import Path
 from typing import Dict, List, Optional, Union, Tuple, Any
 import urllib.parse
@@ -38,7 +22,6 @@
 
 REKORDBOX_VERSION = "6.8.0"
 
->>>>>>> 47a5c58c
 
 class RekordboxXMLExporter:
     """
@@ -47,37 +30,6 @@
 
     def __init__(
         self,
-<<<<<<< HEAD
-        db_file_path: Optional[str] = None,
-        console: Optional[Console] = None,
-        db_key: Optional[str] = None,
-    ):
-        """
-        Initialize the exporter with the path to the Rekordbox database.
-
-        Args:
-            db_file_path: Path to the Rekordbox database file, or None to auto-detect
-            console: Rich console for output (optional)
-            db_key: Rekordbox database key (optional, for newer Rekordbox versions)
-        """
-        self.console = console or Console()
-        self.db_path = db_file_path
-        self.db_key = db_key
-
-        try:
-            self._connect_to_database()
-            # Version 0.4.0+ of pyrekordbox automatically connects the database
-            # No need to call connect() anymore
-            self.rekordbox_version = self._get_rekordbox_version()
-        except Exception as e:
-            if self.console:
-                self.console.log(
-                    "[bold red]Error connecting to Rekordbox database[/bold red]"
-                )
-            raise e
-
-    def _connect_to_database(self):
-=======
         db_path: Optional[str] = None,
         db_key: Optional[str] = None,
         use_verbose: bool = False,
@@ -111,130 +63,23 @@
             print(message)
 
     def _connect_to_database(self, db_path: Optional[str], db_key: Optional[str]):
->>>>>>> 47a5c58c
         """
         Connect to the Rekordbox database, handling key download if necessary.
         """
         try:
-<<<<<<< HEAD
-            # Check if Rekordbox is running and warn the user
-            self._check_rekordbox_running()
-
-            # Try to connect with manually provided key if available
-            if self.db_key:
-                if self.console:
-                    self.console.log(
-                        "[blue]Using manually provided database key[/blue]"
-                    )
-                if self.db_path:
-                    self.db = RekordboxDatabase(self.db_path, key=self.db_key)
-                    if self.console:
-                        self.console.log(f"Using specified database: {self.db_path}")
-                else:
-                    self.db = RekordboxDatabase(key=self.db_key)
-                    if self.console:
-                        self.console.log("Auto-detected Rekordbox database")
-                return
-
-            # Try to connect without a key
-            if self.db_path:
-                self.db = RekordboxDatabase(self.db_path)
-                if self.console:
-                    self.console.log(f"Using specified database: {self.db_path}")
-            else:
-                # Let pyrekordbox find the database automatically
-                self.db = RekordboxDatabase()
-                if self.console:
-                    self.console.log("Auto-detected Rekordbox database")
-        except Exception as e:
-            error_str = str(e)
-            # Check if the error is about missing key
-            if (
-                "key" in error_str.lower()
-                and "not found" in error_str.lower()
-                or "could not unlock database" in error_str.lower()
-            ):
-                if self.console:
-                    self.console.log(
-                        "[yellow]Database key not found. Attempting to download key...[/yellow]"
-                    )
-
-                # Try to download the key using pyrekordbox CLI
-                key = self._download_rekordbox_key()
-
-                # If we got a key, try connecting again
-                if key:
-                    self.db_key = key
-                    try:
-                        if self.db_path:
-                            self.db = RekordboxDatabase(self.db_path, key=key)
-                        else:
-                            self.db = RekordboxDatabase(key=key)
-                        if self.console:
-                            self.console.log(
-                                "[green]Successfully connected to database with downloaded key[/green]"
-                            )
-                        return
-                    except Exception as reconnect_error:
-                        if self.console:
-                            self.console.log(
-                                f"[red]Failed to connect with downloaded key: {str(reconnect_error)}[/red]"
-                            )
-
-                # If we get here, we couldn't connect with the downloaded key
-                if (
-                    "rekordbox>6.6.5" in error_str.lower()
-                    or "rekordbox > 6.6.5" in error_str.lower()
-                ):
-                    if self.console:
-                        self.console.log(
-                            "[yellow]You are using Rekordbox 6.6.5 or newer, which requires a manual key.[/yellow]"
-                        )
-                        self.console.log(
-                            "[yellow]Please run 'python -m pyrekordbox download-key' manually and provide the key.[/yellow]"
-                        )
-
-                raise Exception(
-                    f"Failed to connect to Rekordbox database: {str(e)}. For Rekordbox 6.6.5+, please provide a key manually."
-                )
-            else:
-                # If it's not a key issue, re-raise the exception
-                if self.console:
-                    self.console.log(f"[red]Database connection error: {str(e)}[/red]")
-                raise
-=======
             self.db = RekordboxDatabase(db_path, db_key)
         except Exception:
             key = self._download_rekordbox_key()
             self.db = RekordboxDatabase(key=key)
->>>>>>> 47a5c58c
 
     def _check_rekordbox_running(self):
         """
         Check if Rekordbox is currently running and warn the user if it is.
         """
-<<<<<<< HEAD
-        try:
-            for proc in psutil.process_iter(["name"]):
-                if "rekordbox" in proc.info["name"].lower():
-                    if self.console:
-                        self.console.log(
-                            "[yellow]Warning: Rekordbox is currently running.[/yellow]"
-                        )
-                        self.console.log(
-                            "[yellow]This may cause issues with database access. Consider closing Rekordbox first.[/yellow]"
-                        )
-                    return True
-            return False
-        except Exception:
-            # Ignore errors in checking for Rekordbox process
-            return False
-=======
         for proc in psutil.process_iter(["name"]):
             if "rekordbox" in proc.info["name"].lower():
                 return True
         return False
->>>>>>> 47a5c58c
 
     def _download_rekordbox_key(self) -> Optional[str]:
         """
@@ -242,49 +87,6 @@
         Returns:
             The downloaded key if successful, None otherwise
         """
-<<<<<<< HEAD
-        try:
-            if self.console:
-                self.console.log(
-                    "[yellow]Downloading Rekordbox database key (internal API)...[/yellow]"
-                )
-            # pyrekordboxの設定からキャッシュ済みキー取得
-            try:
-                config = get_config("rekordbox6")
-                if config and "dp" in config and config["dp"]:
-                    return config["dp"]
-            except Exception as config_error:
-                if self.console:
-                    self.console.log(
-                        f"[yellow]Could not read key from config: {str(config_error)}[/yellow]"
-                    )
-            # キャッシュがなければKeyExtractorで取得
-            try:
-                pioneer_install_dir = get_pioneer_install_dir()
-                extractor = KeyExtractor(str(pioneer_install_dir))
-                key = extractor.run()
-                if key:
-                    return key
-            except Exception as extract_error:
-                if self.console:
-                    self.console.log(
-                        f"[red]Key extraction failed: {extract_error}[/red]"
-                    )
-            return None
-        except Exception as e:
-            if self.console:
-                self.console.log(f"[red]Error downloading key: {str(e)}[/red]")
-            return None
-
-    def _get_rekordbox_version(self) -> str:
-        """Get the Rekordbox version from the database if possible."""
-        try:
-            return self.db.version
-        except Exception:
-            return "6.8.0"
-
-    def generate_xml(self, output_path: str, verbose: bool = False) -> None:
-=======
         config = get_config("rekordbox6")
         if config and "dp" in config and config["dp"]:
             return config["dp"]
@@ -295,108 +97,10 @@
         return extractor.run()
 
     def generate_xml(self, path: str) -> None:
->>>>>>> 47a5c58c
         """
         Generate XML file from the Rekordbox database.
 
         Args:
-<<<<<<< HEAD
-            output_path: Path where the XML file should be saved
-            verbose: Show detailed output during export
-        """
-        with Progress(
-            console=self.console, disable=not verbose, expand=True
-        ) as progress:
-            # Create the RekordboxXml instance
-            export_task = progress.add_task("Generating XML...", total=4)
-            xml = RekordboxXml(
-                name="rekordbox", version=self.rekordbox_version, company="AlphaTheta"
-            )
-
-            # Add PRODUCT element
-            if verbose:
-                self.console.log("Adding PRODUCT information...")
-            progress.update(export_task, advance=1)
-
-            # Add tracks to COLLECTION
-            if verbose:
-                self.console.log("Adding COLLECTION (tracks)...")
-            self._add_tracks_to_collection(xml, progress, verbose)
-            progress.update(export_task, advance=1)
-
-            # Add playlists
-            if verbose:
-                self.console.log("Adding PLAYLISTS...")
-            self._add_playlists(xml, progress, verbose)
-            progress.update(export_task, advance=1)
-
-            # Write to file
-            if verbose:
-                self.console.log(f"Writing XML to {output_path}...")
-            xml.save(output_path)
-            progress.update(export_task, advance=1)
-
-    def _add_tracks_to_collection(self, xml, progress, verbose: bool) -> None:
-        """Add all tracks to the XML collection."""
-        # search_content のみを使用
-        tracks = []
-        try:
-            tracks = self.db.search_content("")
-        except Exception as e:
-            if self.console:
-                self.console.log(f"[yellow]Warning: Failed to get tracks: {e}[/yellow]")
-
-        added_tracks = 0
-        failed_tracks = 0
-        track_task = None
-        if progress:
-            track_task = progress.add_task("Tracks", total=len(tracks))
-
-        for track in tracks:
-            location = self._get_track_file_path(track)
-            if location is None or location == "":
-                # Location未設定のトラックはXML出力対象外
-                continue
-            success = self._add_track_to_xml(xml, track)
-            if success:
-                added_tracks += 1
-            else:
-                failed_tracks += 1
-
-            if track_task:
-                progress.update(track_task, advance=1)
-
-        if verbose:
-            self.console.log(
-                f"Added {added_tracks} tracks to XML, {failed_tracks} tracks failed"
-            )
-
-    def _get_track_file_path(self, track) -> str:
-        """
-        トラックオブジェクトからファイルの絶対パスまたはURLを生成する。
-        """
-        folder_path = (
-            getattr(track, "FolderPath", "") if hasattr(track, "FolderPath") else ""
-        )
-        file_name = (
-            getattr(track, "FileNameL", "") if hasattr(track, "FileNameL") else ""
-        )
-        # dict型互換
-        if not folder_path and hasattr(track, "__getitem__") and "FolderPath" in track:
-            folder_path = track["FolderPath"]
-        if not file_name and hasattr(track, "__getitem__") and "FileNameL" in track:
-            file_name = track["FileNameL"]
-        if folder_path and file_name:
-            # 末尾重複防止
-            if folder_path.endswith(file_name):
-                path = folder_path
-            else:
-                # Use string concatenation instead of os.path.join to avoid scope issues
-                path = folder_path + "/" + file_name
-            return self._format_file_location(path)
-        # Location属性があれば使う
-        return ""
-=======
             path: Path where the XML file should be saved
         """
         xml = RekordboxXml()
@@ -466,7 +170,6 @@
             return float(val) / 100.0
         except Exception:
             return None
->>>>>>> 47a5c58c
 
     def _add_track_to_xml(self, xml, track) -> bool:
         """
@@ -476,307 +179,6 @@
             xml: The RekordboxXml instance
             track: Track data from the database (DjmdContent object)
         """
-<<<<<<< HEAD
-        # Extract track properties - handle both dict-like and object-like access
-        try:
-            # Try to access as an object with attributes
-            track_id = str(getattr(track, "ID", ""))
-
-            # ファイルパス生成を専用メソッドに委譲
-            location = self._get_track_file_path(track)
-
-            # Prepare track attributes
-            track_attrs = {}
-            # まずBPM値を明示的に処理し、AverageBpmにセット
-            bpm_raw = None
-            if hasattr(track, "BPM"):
-                bpm_raw = getattr(track, "BPM")
-            elif hasattr(track, "__getitem__") and "BPM" in track:
-                bpm_raw = track["BPM"]
-            if bpm_raw is not None:
-                try:
-                    bpm_value = float(bpm_raw) / 100.0
-                    track_attrs["AverageBpm"] = "{:.2f}".format(bpm_value)
-                except (ValueError, TypeError):
-                    track_attrs["AverageBpm"] = str(bpm_raw)
-            # 既存の属性ループ
-            for db_field, xml_attr in self._track_attribute_mapping().items():
-                # 'AverageBpm'は絶対に上書きしない
-                if xml_attr == "AverageBpm":
-                    continue
-                if hasattr(track, db_field):
-                    value = getattr(track, db_field)
-                    if value is not None:
-                        # Handle special cases
-                        if db_field in ["BPM", "bpm", "Bpm"]:
-                            value = str(value)
-                        else:
-                            value = str(value)
-
-                        # Handle special case for file location
-                        if db_field == "Location":
-                            value = self._format_file_location(value)
-                            location = (
-                                value  # Store formatted location for add_track method
-                            )
-                        track_attrs[xml_attr] = value
-        except Exception as attr_error:
-            # Fallback to dictionary access if attribute access fails
-            try:
-                # Try to get track_id and location using attribute access first
-                if hasattr(track, "ID"):
-                    track_id = str(getattr(track, "ID", ""))
-                else:
-                    # Try dictionary-like access if possible
-                    if hasattr(track, "__getitem__") and "ID" in track:
-                        track_id = str(track["ID"])
-                    else:
-                        track_id = ""
-
-                # Try to get folder path and file name for constructing location
-                folder_path = ""
-                file_name = ""
-
-                # Try attribute access first
-                if hasattr(track, "FolderPath"):
-                    folder_path = getattr(track, "FolderPath", "")
-                elif hasattr(track, "__getitem__") and "FolderPath" in track:
-                    folder_path = track["FolderPath"]
-
-                if hasattr(track, "FileNameL"):
-                    file_name = getattr(track, "FileNameL", "")
-                elif hasattr(track, "__getitem__") and "FileNameL" in track:
-                    file_name = track["FileNameL"]
-
-                # Construct location from folder path and file name if both exist
-                if folder_path and file_name:
-                    # Check if folder_path already contains the file_name to avoid duplication
-                    if folder_path.endswith(file_name):
-                        location = folder_path
-                    else:
-                        # Use string concatenation instead of os.path.join to avoid scope issues
-                        location = folder_path + "/" + file_name
-                else:
-                    # Fallback to direct Location attribute if available
-                    if hasattr(track, "Location"):
-                        location = getattr(track, "Location", "")
-                    elif hasattr(track, "__getitem__") and "Location" in track:
-                        location = track["Location"]
-                    else:
-                        location = ""
-
-                # Prepare track attributes
-                track_attrs = {}
-                for db_field, xml_attr in self._track_attribute_mapping().items():
-                    value = None
-
-                    # Try attribute access first
-                    if hasattr(track, db_field):
-                        value = getattr(track, db_field)
-                    # Then try dictionary-like access
-                    elif hasattr(track, "__getitem__") and db_field in track:
-                        value = track[db_field]
-
-                    if value is not None:
-                        # Handle special cases
-                        if db_field in [
-                            "BPM",
-                            "AverageBpm",
-                            "bpm",
-                            "average_bpm",
-                            "Bpm",
-                        ]:
-                            # BPM値はデータベースでは100倍で保存されているので、100で割って正しい値に変換
-                            try:
-                                bpm_value = float(value) / 100.0
-                                value = "{:.2f}".format(bpm_value)
-                            except (ValueError, TypeError):
-                                # 変換に失敗した場合は元の値を使用
-                                value = str(value)
-                        else:
-                            value = str(value)
-
-                        # Handle special case for file location
-                        if db_field == "Location":
-                            value = self._format_file_location(value)
-                            location = (
-                                value  # Store formatted location for add_track method
-                            )
-                        track_attrs[xml_attr] = value
-            except Exception as dict_error:
-                if self.console:
-                    self.console.log(
-                        f"[yellow]Warning: Could not process track: {str(dict_error)}[/yellow]"
-                    )
-                return False
-                # Add track to XML
-        try:
-            # Use pyrekordbox.rbxml's add_track method
-            track_id = track_attrs.get("TrackID", "")
-
-            # Make sure all required attributes are present
-            # Add missing attributes with default values if they're not in track_attrs
-            for attr in [
-                "Album",
-                "Artist",
-                "Composer",
-                "Genre",
-                "Grouping",
-                "Label",
-                "Mix",
-                "Remixer",
-                "Tonality",
-            ]:
-                if attr not in track_attrs:
-                    track_attrs[attr] = ""
-
-            # Ensure location is not empty to avoid duplicate track errors
-            if not location or location == "file://localhost/":
-                # Generate a unique location based on track ID if the actual location is empty
-                # Don't add file://localhost/ prefix as pyrekordbox will add it automatically
-                location = f"unknown_location_{track_id}.mp3"
-
-            # Remove Location from track_attrs if it exists, since we'll pass it as a separate parameter
-            if "Location" in track_attrs:
-                del track_attrs["Location"]
-
-            # Add track to XML
-            try:
-                xml_track = xml.add_track(location, **track_attrs)
-            except Exception as add_error:
-                # If adding the track fails due to duplicate location, try with a modified location
-                if "already contains a track with Location" in str(add_error):
-                    # Modify the location to make it unique
-                    unique_location = f"{location}?id={track_id}"
-                    try:
-                        xml_track = xml.add_track(unique_location, **track_attrs)
-                    except Exception as retry_error:
-                        if self.console:
-                            self.console.log(
-                                f"[yellow]Warning: Could not add track {track_id} even with unique location: {str(retry_error)}[/yellow]"
-                            )
-                        return False
-                else:
-                    if self.console:
-                        self.console.log(
-                            f"[yellow]Warning: Could not add track {track_id}: {str(add_error)}[/yellow]"
-                        )
-                    return False
-
-            # Get the raw XML document to add markers directly
-            # This is a workaround since we can't access the XML elements directly through the API
-            try:
-                # Try to access the XML document
-                xml_doc = None
-
-                # Try different ways to access the XML document
-                if hasattr(xml, "to_xml_string"):
-                    # Save to a temporary file and parse it back
-                    import tempfile
-
-                    with tempfile.NamedTemporaryFile(
-                        suffix=".xml", delete=False
-                    ) as temp_file:
-                        temp_path = temp_file.name
-
-                    # Save current state to temp file
-                    xml.save(temp_path)
-
-                    # Parse the XML file
-                    xml_doc = etree.parse(temp_path)
-
-                    # Find the track element by ID
-                    track_elem = None
-                    for elem in xml_doc.findall(".//TRACK"):
-                        if elem.get("TrackID") == track_id:
-                            track_elem = elem
-                            break
-
-                    if track_elem is not None:
-                        # Add BPM information as TEMPO marker
-                        bpm = None
-                        if hasattr(track, "BPM"):
-                            bpm = getattr(track, "BPM")
-                        elif "BPM" in track_attrs:
-                            bpm = track_attrs["BPM"]
-                        elif "AverageBpm" in track_attrs:
-                            bpm = track_attrs["AverageBpm"]
-
-                        if bpm and float(bpm) > 0:
-                            # Create a TEMPO element
-                            etree.SubElement(
-                                track_elem,
-                                "TEMPO",
-                                Inizio="0.025",  # Standard start position
-                                Bpm=f"{float(bpm):.2f}",
-                                Metro="4/4",  # Default time signature
-                                Battito="1",  # Default beat
-                            )
-
-                        # Add cue points as POSITION_MARK elements
-                        if hasattr(track, "Cues") and getattr(track, "Cues"):
-                            cues = getattr(track, "Cues")
-                            for i, cue in enumerate(cues):
-                                # Create a POSITION_MARK element
-                                pos_elem = etree.SubElement(
-                                    track_elem,
-                                    "POSITION_MARK",
-                                    Name=getattr(cue, "Name", f"Cue {i+1}"),
-                                    Type=str(getattr(cue, "Type", "0")),
-                                    Start=str(getattr(cue, "Position", "0.0")),
-                                    Num=str(i),
-                                )
-                                # Add color if available
-                                if hasattr(cue, "Color"):
-                                    pos_elem.set(
-                                        "Red",
-                                        str(getattr(cue, "Color", {}).get("Red", "0")),
-                                    )
-                                    pos_elem.set(
-                                        "Green",
-                                        str(
-                                            getattr(cue, "Color", {}).get("Green", "0")
-                                        ),
-                                    )
-                                    pos_elem.set(
-                                        "Blue",
-                                        str(getattr(cue, "Color", {}).get("Blue", "0")),
-                                    )
-
-                    # Save the modified XML back
-                    xml_doc.write(temp_path)
-
-                    # Load the modified XML back into the pyrekordbox object
-                    # This is a hack, but it's the only way to modify the XML directly
-                    xml = pyrekordbox.rbxml.RekordboxXml.parse_file(temp_path)
-
-                    # Clean up the temporary file
-                    import os
-
-                    os.unlink(temp_path)
-            except Exception as xml_error:
-                if self.console:
-                    self.console.log(
-                        f"[yellow]Warning: Could not add markers for track {track_id}: {str(xml_error)}[/yellow]"
-                    )
-            except Exception as marker_error:
-                # Don't fail the whole track if we can't add markers
-                if self.console:
-                    self.console.log(
-                        f"[yellow]Warning: Could not add markers for track {track_id}: {str(marker_error)}[/yellow]"
-                    )
-                # Continue with the track even if markers failed
-                pass
-
-            # Track was successfully added
-            return True
-        except Exception as e:
-            if self.console:
-                self.console.log(
-                    f"[yellow]Warning: Could not add track {track_id}: {str(e)}[/yellow]"
-                )
-            return False
-=======
         # Prepare track attributes
         track_attrs = {}
         # 既存の属性ループ
@@ -820,7 +222,6 @@
         if bpm_str:
             track_elem.add_tempo(Inizio="0.000", Bpm=bpm_str, Metro="4/4", Battito="1")
         return True
->>>>>>> 47a5c58c
 
     def _track_attribute_mapping(self) -> Dict[str, str]:
         """
@@ -831,11 +232,7 @@
         """
         # Mapping based on PyRekordbox's actual API
         # We handle different possible field names in the database
-<<<<<<< HEAD
-        main_mapping = {
-=======
         return {
->>>>>>> 47a5c58c
             "ID": "TrackID",
             "Title": "Name",
             "Artist": "Artist",
@@ -852,16 +249,8 @@
             "FileSize": "Size",  # DjmdContent attribute
             "Size": "Size",
             "Length": "TotalTime",  # DjmdContent attribute
-<<<<<<< HEAD
-            "TotalTime": "TotalTime",
-            "DiscNo": "DiscNumber",  # DjmdContent attribute
-            "DiscNumber": "DiscNumber",
-            "TrackNo": "TrackNumber",  # DjmdContent attribute
-            "TrackNumber": "TrackNumber",
-=======
             "DiscNo": "DiscNumber",  # DjmdContent attribute
             "TrackNo": "TrackNumber",  # DjmdContent attribute
->>>>>>> 47a5c58c
             "ReleaseYear": "Year",  # DjmdContent attribute
             "Year": "Year",
             "BPM": "AverageBpm",  # DjmdContent attribute
@@ -876,10 +265,6 @@
             "DJPlayCount": "PlayCount",  # DjmdContent attribute
             "PlayCount": "PlayCount",
             "Rating": "Rating",
-<<<<<<< HEAD
-            "Location": "Location",
-=======
->>>>>>> 47a5c58c
             "Remixer": "Remixer",
             "RemixerName": "Remixer",  # DjmdContent attribute
             "KeyName": "Tonality",  # DjmdContent attribute
@@ -887,176 +272,6 @@
             "Label": "Label",
             "LabelName": "Label",  # DjmdContent attribute
             "Mix": "Mix",
-<<<<<<< HEAD
-        }
-
-        # Alternative field names that might be used in pyrekordbox
-        alternative_mappings = {
-            # ID variations
-            "id": "TrackID",
-            "Id": "TrackID",
-            "track_id": "TrackID",
-            "TrackId": "TrackID",
-            # Title variations
-            "title": "Name",
-            "name": "Name",
-            "track_title": "Name",
-            # Artist variations
-            "artist": "Artist",
-            "artist_name": "Artist",
-            # BPM variations
-            "bpm": "AverageBpm",
-            "average_bpm": "AverageBpm",
-            "Bpm": "AverageBpm",
-            # Date variations
-            "date_added": "DateAdded",
-            "added_date": "DateAdded",
-            "added_at": "DateAdded",
-            # Path/location variations
-            "location": "Location",
-            "path": "Location",
-            "file_path": "Location",
-            "FilePath": "Location",
-            # File variations
-            "file_size": "Size",
-            "filesize": "Size",
-            # Time variations
-            "duration": "TotalTime",
-            "length": "TotalTime",
-            "time": "TotalTime",
-            # Misc variations
-            "comment": "Comments",
-            "play_count": "PlayCount",
-            "key": "Tonality",
-            "musical_key": "Tonality",
-            "disc_no": "DiscNumber",
-            "track_no": "TrackNumber",
-        }
-
-        # Merge dictionaries, with main_mapping taking precedence
-        return {**alternative_mappings, **main_mapping}
-
-    def _format_file_location(self, path: str) -> str:
-        """
-        Format file path as Rekordbox XML expects (always file:///... URL, cross-platform).
-        Args:
-            path: File path from the database
-        Returns:
-            Formatted file URL (file:///...)
-        """
-        import os
-        import urllib.parse
-
-        if not path:
-            return ""
-        # On Windows, strip any file:// scheme and return normalized path
-        if os.name == "nt":
-            p = path
-            # Remove file:// or file:/// prefix if present
-            if p.startswith("file://"): p = p[len("file://"):]
-            # Remove leading slash
-            if p.startswith("/"): p = p[1:]
-            return p.replace("\\", "/")
-        # Non-Windows: prefix file://
-        abs_path = os.path.abspath(path).replace("\\", "/")
-        url = "file://" + abs_path
-        return urllib.parse.quote(url, safe=":/")
-
-    def _add_tempo_markers(self, track_elem: etree.Element, track: Dict) -> None:
-        """
-        Add TEMPO elements to a track.
-
-        Args:
-            track_elem: The TRACK element to add the tempo markers to
-            track: Track data from the database
-        """
-        track_id = track.get("ID")
-        tempo_markers = None
-        try:
-            tempo_markers = self.db.get_beatgrid(track_id)
-        except Exception as e:
-            if self.console:
-                self.console.log(
-                    f"[yellow]Warning: Failed to get beatgrid for track {track_id}: {e}[/yellow]"
-                )
-        # Add TEMPO elements if we have tempo markers
-        if tempo_markers:
-            for marker in tempo_markers:
-                bpm_value = marker.get("bpm", marker.get("Bpm", 0.0))
-                if bpm_value:
-                    bpm_formatted = f"{float(bpm_value):.2f}"
-                else:
-                    bpm_formatted = "0.00"
-
-                # Get time signature
-                numerator = marker.get("meter_numerator", 4)
-                denominator = marker.get("meter_denominator", 4)
-
-                # Add TEMPO element
-                etree.SubElement(
-                    track_elem,
-                    "TEMPO",
-                    Inizio=str(marker.get("position", "0.0")),
-                    Bpm=bpm_formatted,
-                    Metro=f"{numerator}/{denominator}",
-                    Battito=str(marker.get("beat_number", 1)),
-                )
-
-    def _add_position_markers(self, track_elem: etree.Element, track: Dict) -> None:
-        """
-        Add POSITION_MARK elements to a track.
-
-        Args:
-            track_elem: The TRACK element to add the position markers to
-            track: Track data from the database
-        """
-        track_id = track.get("ID")
-        cue_points = None
-        try:
-            cue_points = self.db.get_memory_cues(track_id)
-        except Exception as e:
-            if self.console:
-                self.console.log(
-                    f"[yellow]Warning: Failed to get memory cues for track {track_id}: {e}[/yellow]"
-                )
-        # Add position mark elements if we have cue points
-        if cue_points:
-            for cue in cue_points:
-                attrs = {
-                    "Name": str(cue.get("name", "")),
-                    "Type": str(cue.get("type", "0")),
-                    "Start": str(cue.get("position", "0.0")),
-                    "Num": str(cue.get("hot_cue_number", "-1")),
-                }
-
-                # Add color information if available
-                if "color_id" in cue:
-                    color_id = cue.get("color_id")
-                    # Map color_id to RGB values based on Rekordbox color system
-                    # This is a simplified mapping and might need adjustment
-                    colors = {
-                        1: (255, 0, 0),  # Red
-                        2: (0, 255, 0),  # Green
-                        3: (0, 0, 255),  # Blue
-                        4: (255, 255, 0),  # Yellow
-                        5: (255, 0, 255),  # Magenta
-                        6: (0, 255, 255),  # Cyan
-                        7: (255, 165, 0),  # Orange
-                        8: (128, 0, 128),  # Purple
-                    }
-                    if color_id in colors:
-                        (
-                            attrs["Red"],
-                            attrs["Green"],
-                            attrs["Blue"],
-                        ) = colors[color_id]
-                etree.SubElement(track_elem, "POSITION_MARK", **attrs)
-
-    def _add_playlists(self, xml, progress, verbose: bool) -> None:
-        """
-        Add playlists to the XML.
-
-=======
         }
 
     def _add_playlists(self, xml) -> None:
@@ -1066,217 +281,9 @@
         ツリー構造を分析してからXMLに出力する
         ID=0のプレイリストはルートフォルダ
 
->>>>>>> 47a5c58c
         Args:
             xml: The RekordboxXml instance
         """
-<<<<<<< HEAD
-        # get_playlist のみを使用
-        playlists = []
-        try:
-            playlists = self.db.get_playlist()
-        except Exception as e:
-            if self.console:
-                self.console.log(f"[yellow]Warning: Failed to get playlists: {e}[/yellow]")
-        # is_folder属性で分離（dict型ではなく属性アクセスに修正）
-        playlist_folders = [p for p in playlists if getattr(p, "is_folder", False)]
-        regular_playlists = [p for p in playlists if not getattr(p, "is_folder", False)]
-        root_node = xml._root
-        for folder in playlist_folders:
-            self._add_folder_to_node(root_node, folder)
-        for playlist in regular_playlists:
-            if not getattr(playlist, "ParentId", None):
-                self._add_playlist_to_node(root_node, playlist)
-
-        # Convert DjmdContent objects to dictionaries if needed
-        normalized_folders = []
-        for folder in playlist_folders:
-            folder_dict = {}
-
-            # Handle both dictionary and object access
-            try:
-                # Try object attribute access first
-                if hasattr(folder, "ID"):
-                    folder_dict["Id"] = getattr(folder, "ID")
-                elif hasattr(folder, "Id"):
-                    folder_dict["Id"] = getattr(folder, "Id")
-
-                if hasattr(folder, "ParentID"):
-                    folder_dict["ParentId"] = getattr(folder, "ParentID")
-                elif hasattr(folder, "ParentId"):
-                    folder_dict["ParentId"] = getattr(folder, "ParentId")
-
-                if hasattr(folder, "Name"):
-                    folder_dict["Name"] = getattr(folder, "Name")
-
-                # If we couldn't get the required fields, try dictionary access
-                if "Id" not in folder_dict:
-                    # Try dictionary access for various field names
-                    for id_field in ["Id", "id", "ID", "folder_id"]:
-                        if hasattr(folder, "__getitem__") and id_field in folder:
-                            folder_dict["Id"] = folder[id_field]
-                            break
-
-                if "ParentId" not in folder_dict:
-                    for parent_field in ["ParentId", "parent_id", "parentId", "parent"]:
-                        if hasattr(folder, "__getitem__") and parent_field in folder:
-                            folder_dict["ParentId"] = folder[parent_field]
-                            break
-
-                if "Name" not in folder_dict:
-                    if hasattr(folder, "__getitem__") and "Name" in folder:
-                        folder_dict["Name"] = folder["Name"]
-                    elif hasattr(folder, "__getitem__") and "name" in folder:
-                        folder_dict["Name"] = folder["name"]
-
-                # Default values if still missing
-                if "Id" not in folder_dict:
-                    continue  # Skip folders without ID
-
-                if "ParentId" not in folder_dict:
-                    folder_dict["ParentId"] = 0
-
-                if "Name" not in folder_dict:
-                    folder_dict["Name"] = "Unnamed Folder"
-
-                normalized_folders.append(folder_dict)
-            except Exception as e:
-                if self.console:
-                    self.console.log(
-                        f"[yellow]Warning: Could not process folder: {str(e)}[/yellow]"
-                    )
-
-        # Normalize playlist objects
-        normalized_playlists = []
-        for playlist in regular_playlists:
-            playlist_dict = {}
-
-            # Handle both dictionary and object access
-            try:
-                # Try object attribute access first
-                if hasattr(playlist, "ID"):
-                    playlist_dict["Id"] = getattr(playlist, "ID")
-                elif hasattr(playlist, "Id"):
-                    playlist_dict["Id"] = getattr(playlist, "Id")
-
-                if hasattr(playlist, "ParentID"):
-                    playlist_dict["ParentId"] = getattr(playlist, "ParentID")
-                elif hasattr(playlist, "ParentId"):
-                    playlist_dict["ParentId"] = getattr(playlist, "ParentId")
-
-                if hasattr(playlist, "Name"):
-                    playlist_dict["Name"] = getattr(playlist, "Name")
-
-                # If we couldn't get the required fields, try dictionary access
-                if "Id" not in playlist_dict:
-                    # Try dictionary access for various field names
-                    for id_field in ["Id", "id", "ID", "playlist_id"]:
-                        if hasattr(playlist, "__getitem__") and id_field in playlist:
-                            playlist_dict["Id"] = playlist[id_field]
-                            break
-
-                if "ParentId" not in playlist_dict:
-                    for parent_field in ["ParentId", "parent_id", "parentId", "parent"]:
-                        if (
-                            hasattr(playlist, "__getitem__")
-                            and parent_field in playlist
-                        ):
-                            playlist_dict["ParentId"] = playlist[parent_field]
-                            break
-
-                if "Name" not in playlist_dict:
-                    if hasattr(playlist, "__getitem__") and "Name" in playlist:
-                        playlist_dict["Name"] = playlist["Name"]
-                    elif hasattr(playlist, "__getitem__") and "name" in playlist:
-                        playlist_dict["Name"] = playlist["name"]
-
-                # Default values if still missing
-                if "Id" not in playlist_dict:
-                    continue  # Skip playlists without ID
-
-                if "ParentId" not in playlist_dict:
-                    playlist_dict["ParentId"] = 0
-
-                if "Name" not in playlist_dict:
-                    playlist_dict["Name"] = "Unnamed Playlist"
-
-                normalized_playlists.append(playlist_dict)
-            except Exception as e:
-                if self.console:
-                    self.console.log(
-                        f"[yellow]Warning: Could not process playlist: {str(e)}[/yellow]"
-                    )
-
-        if verbose:
-            self.console.log(
-                f"Found {len(normalized_playlists)} playlists and {len(normalized_folders)} folders"
-            )
-            playlist_task = progress.add_task(
-                "Processing playlists...",
-                total=len(normalized_playlists) + len(normalized_folders),
-            )
-        else:
-            playlist_task = None
-
-        # Process folders and playlists using pyrekordbox.rbxml API
-        folder_map = {
-            0: xml.root_playlist_folder
-        }  # Map folder IDs to Node objects, 0 is ROOT
-
-        # First add all folders
-        for folder in sorted(normalized_folders, key=lambda f: f.get("ParentId", 0)):
-            try:
-                folder_id = folder.get("Id")
-                parent_id = folder.get("ParentId", 0)
-                folder_name = folder.get("Name", "Unnamed Folder")
-
-                # Get parent node
-                parent_node = folder_map.get(parent_id)
-                if parent_node is None:
-                    # If parent not found, add to root
-                    parent_node = xml.root_playlist_folder
-
-                # Add folder
-                folder_node = parent_node.add_playlist_folder(folder_name)
-                folder_map[folder_id] = folder_node
-
-                if verbose and playlist_task:
-                    progress.update(playlist_task, advance=1)
-            except Exception as e:
-                if self.console:
-                    self.console.log(
-                        f"[yellow]Warning: Could not add folder {folder.get('Name')}: {str(e)}[/yellow]"
-                    )
-
-        # Add playlists
-        for playlist in normalized_playlists:
-            try:
-                playlist_id = playlist.get("Id")
-                parent_id = playlist.get("ParentId", 0)
-                playlist_name = playlist.get("Name", "Unnamed Playlist")
-
-                # Get parent node
-                parent_node = folder_map.get(parent_id)
-                if parent_node is None:
-                    # If parent not found, add to root
-                    parent_node = xml.root_playlist_folder
-
-                # Add playlist
-                playlist_node = parent_node.add_playlist(playlist_name)
-
-                # Add tracks to playlist
-                self._add_tracks_to_playlist(xml, playlist_node, playlist_id)
-
-                if verbose and playlist_task:
-                    progress.update(playlist_task, advance=1)
-            except Exception as e:
-                if self.console:
-                    self.console.log(
-                        f"[yellow]Warning: Could not add playlist {playlist.get('Name')}: {str(e)}[/yellow]"
-                    )
-
-    def _add_tracks_to_playlist(self, xml, playlist_node, playlist_id) -> None:
-=======
 
         all_playlists = self.db.get_playlist().all()
         # Filter playlists if specs provided (include descendants & ancestors)
@@ -1358,7 +365,6 @@
                 all_playlists.remove(child)
 
     def _add_playlists_to_playlist(self, playlist_node, playlist) -> None:
->>>>>>> 47a5c58c
         """
         Add tracks to a playlist.
 
@@ -1367,237 +373,6 @@
             playlist: The playlist to get tracks for
         """
         # Get tracks in playlist
-<<<<<<< HEAD
-        playlist_entries = []
-
-        # SQLクエリを使用してプレイリスト内の曲情報を取得
-        try:
-            if hasattr(self.db, "engine"):
-                with self.db.engine.connect() as conn:
-                    # プレイリスト内の曲を取得
-                    query = text(
-                        f"SELECT ContentID, TrackNo FROM djmdSongPlaylist WHERE PlaylistID = :playlist_id ORDER BY TrackNo"
-                    )
-                    entries = conn.execute(
-                        query, {"playlist_id": playlist_id}
-                    ).fetchall()
-
-                    for entry in entries:
-                        entry_dict = {"TrackID": entry[0], "TrackNo": entry[1]}
-                        playlist_entries.append(entry_dict)
-
-                    if self.console and len(playlist_entries) > 0:
-                        self.console.log(
-                            f"[green]Found {len(playlist_entries)} tracks in playlist {playlist_id} using SQL query[/green]"
-                        )
-            else:
-                # 従来のメソッドを試す（フォールバック）
-                if hasattr(self.db, "get_playlist_entries"):
-                    playlist_entries = self.db.get_playlist_entries(playlist_id)
-                elif hasattr(self.db, "get_playlist_songs"):
-                    playlist_entries = self.db.get_playlist_songs(playlist_id)
-                elif hasattr(self.db, "get_playlist_contents"):
-                    playlist_entries = self.db.get_playlist_contents(playlist_id)
-        except Exception as e:
-            if self.console:
-                self.console.log(
-                    f"[yellow]Warning: Failed to get playlist entries using SQL: {e}[/yellow]"
-                )
-
-            # 従来のメソッドを試す（フォールバック）
-            try:
-                if hasattr(self.db, "get_playlist_entries"):
-                    playlist_entries = self.db.get_playlist_entries(playlist_id)
-                elif hasattr(self.db, "get_playlist_songs"):
-                    playlist_entries = self.db.get_playlist_songs(playlist_id)
-                elif hasattr(self.db, "get_playlist_contents"):
-                    playlist_entries = self.db.get_playlist_contents(playlist_id)
-            except Exception as e2:
-                if self.console:
-                    self.console.log(
-                        f"[yellow]Warning: Failed to get playlist entries using fallback methods: {e2}[/yellow]"
-                    )
-
-        # Normalize playlist entries
-        normalized_entries = []
-        for track_entry in playlist_entries:
-            entry_dict = {}
-
-            # Try to get track ID from object attributes first
-            try:
-                if hasattr(track_entry, "ContentID"):
-                    entry_dict["TrackID"] = getattr(track_entry, "ContentID")
-                elif hasattr(track_entry, "ID"):
-                    entry_dict["TrackID"] = getattr(track_entry, "ID")
-                elif hasattr(track_entry, "TrackID"):
-                    entry_dict["TrackID"] = getattr(track_entry, "TrackID")
-
-                # If we couldn't get the required fields, try dictionary access
-                if "TrackID" not in entry_dict:
-                    # Try dictionary access for various field names
-                    for field in [
-                        "TrackID",
-                        "track_id",
-                        "ID",
-                        "id",
-                        "ContentID",
-                        "content_id",
-                    ]:
-                        if hasattr(track_entry, "__getitem__") and field in track_entry:
-                            entry_dict["TrackID"] = track_entry[field]
-                            break
-
-                if "TrackID" in entry_dict:
-                    normalized_entries.append(entry_dict)
-            except Exception as e:
-                if self.console:
-                    self.console.log(
-                        f"[yellow]Warning: Could not process playlist entry: {str(e)}[/yellow]"
-                    )
-
-        # Add tracks to playlist
-        for entry in normalized_entries:
-            track_id = entry.get("TrackID")
-            if track_id:
-                try:
-                    # pyrekordbox 0.4.0のAPIでは、add_trackメソッドはtrack_idキーワード引数を受け付けない
-                    # 代わりにトラックIDを直接渡す
-                    playlist_node.add_track(str(track_id))
-                except Exception as e:
-                    # 別の方法を試す
-                    try:
-                        # XMLオブジェクトからトラックを取得して追加する
-                        track = xml.get_track(str(track_id))
-                        if track:
-                            playlist_node.add_track(track)
-                        else:
-                            # トラックIDを持つ要素を直接作成して追加
-                            track_elem = etree.Element("TRACK", KEY=str(track_id))
-                            playlist_node.append(track_elem)
-                    except Exception as e2:
-                        if self.console:
-                            self.console.log(
-                                f"[yellow]Warning: Could not add track {track_id} to playlist: {str(e)} / {str(e2)}[/yellow]"
-                            )
-
-    def _add_playlist_to_node(
-        self, parent_node: etree.Element, playlist: Dict
-    ) -> etree.Element:
-        """
-        Add a playlist as a NODE to a parent NODE.
-
-        Args:
-            parent_node: Parent NODE element
-            playlist: Playlist data from the database
-
-        Returns:
-            The created playlist NODE element
-        """
-        # Create playlist node
-        playlist_node = etree.SubElement(
-            parent_node,
-            "NODE",
-            Name=getattr(playlist, "Name", "Unnamed Playlist"),
-            Type="1",  # Playlist type
-            KeyType="0",  # Track ID type
-            Entries="0",  # Will update count later
-        )
-
-        # Get tracks in this playlist via Songs property
-        playlist_id = getattr(playlist, "Id", None)
-        entries = getattr(playlist, "Songs", [])
-
-        # Normalize by extracting ContentID
-        normalized_tracks = []
-        for song in entries:
-            cid = getattr(song, "ContentID", None)
-            if cid is not None:
-                normalized_tracks.append({"TrackId": cid})
-
-        # Add tracks to playlist
-        for track_entry in normalized_tracks:
-            track_id = track_entry.get("TrackId")
-            etree.SubElement(playlist_node, "TRACK", Key=str(track_id))
-
-        # Update entries count
-        playlist_node.set("Entries", str(len(normalized_tracks)))
-
-        return playlist_node
-
-    def _add_folder_to_node(
-        self, parent_node: etree.Element, folder: Dict
-    ) -> etree.Element:
-        """
-        Add a folder as a NODE to a parent NODE.
-
-        Args:
-            parent_node: Parent NODE element
-            folder: Folder data from the database
-
-        Returns:
-            The created folder NODE element
-        """
-        # Create folder node
-        folder_node = etree.SubElement(
-            parent_node,
-            "NODE",
-            Name=getattr(folder, "Name", "Unnamed Folder"),
-            Type="0",  # Folder type
-            Count="0",  # Will update count later
-        )
-
-        return folder_node
-
-    def _add_subfolders_recursively(
-        self,
-        parent_node: etree.Element,
-        parent_folder: Dict,
-        all_folders: List[Dict],
-        all_playlists: List[Dict],
-    ) -> None:
-        """
-        Recursively add subfolders and their contents to a parent folder.
-
-        Args:
-            parent_node: Parent NODE element
-            parent_folder: Parent folder data
-            all_folders: List of all folder data
-            all_playlists: List of all playlist data
-        """
-        parent_id = getattr(parent_folder, "Id", None)
-
-        # Find subfolders of this parent
-        subfolders = [f for f in all_folders if getattr(f, "ParentId", None) == parent_id]
-
-        # Find playlists directly in this folder
-        folder_playlists = [p for p in all_playlists if getattr(p, "ParentId", None) == parent_id]
-
-        # Update count
-        parent_node.set("Count", str(len(subfolders) + len(folder_playlists)))
-
-        # Add each subfolder
-        for subfolder in subfolders:
-            subfolder_node = self._add_folder_to_node(parent_node, subfolder)
-
-            # Recursively add contents to this subfolder
-            self._add_subfolders_recursively(
-                subfolder_node, subfolder, all_folders, all_playlists
-            )
-
-        # Add playlists directly in this folder
-        for playlist in folder_playlists:
-            self._add_playlist_to_node(parent_node, playlist)
-
-    def close(self) -> None:
-        """Close the database connection when done."""
-        # In version 0.4.0+ closing might not be necessary,
-        # but we'll call it if the method exists
-        if hasattr(self.db, "close"):
-            try:
-                self.db.close()
-            except Exception:
-                pass  # Ignore errors when closing
-=======
         playlist_entries = self.db.get_playlist_contents(playlist).all()
 
         # --orderby=bpm オプション対応
@@ -1725,23 +500,17 @@
             # TEMPO added via Track.add_tempo; manual injection removed
         # Write back updated XML
         tree.write(xml_path, encoding="UTF-8", xml_declaration=True)
->>>>>>> 47a5c58c
 
 
 def export_rekordbox_db_to_xml(
     db_path: Optional[str],
     output_path: str,
-<<<<<<< HEAD
-    verbose: bool = False,
-    db_key: Optional[str] = None,
-=======
     db_key: Optional[str] = None,
     verbose: bool = False,
     roman: bool = False,
     bpm: bool = False,
     orderby: str = "default",
     playlists: Optional[List[str]] = None,
->>>>>>> 47a5c58c
 ) -> None:
     """
     Export a Rekordbox database to XML format.
@@ -1752,10 +521,6 @@
         verbose: Show detailed output during export
         db_key: Rekordbox database key (optional, for newer Rekordbox versions)
     """
-<<<<<<< HEAD
-    console = Console()
-    exporter = RekordboxXMLExporter(db_file_path=db_path, console=console, db_key=db_key)
-=======
     exporter = RekordboxXMLExporter(
         db_path,
         db_key=db_key,
@@ -1765,31 +530,7 @@
         orderby=orderby,
         playlist_specs=playlists,
     )
->>>>>>> 47a5c58c
     try:
         exporter.generate_xml(output_path)
     finally:
-<<<<<<< HEAD
-        exporter.close()
-
-
-if __name__ == "__main__":
-    import sys
-
-    if len(sys.argv) == 3:
-        # With specified database
-        db_path = sys.argv[1]
-        output_path = sys.argv[2]
-        export_rekordbox_db_to_xml(db_path, output_path, verbose=True)
-    elif len(sys.argv) == 2:
-        # Auto-detect database
-        output_path = sys.argv[1]
-        export_rekordbox_db_to_xml(None, output_path, verbose=True)
-    else:
-        print("Usage:")
-        print("  python rkbdb2xml.py /path/to/output.xml")
-        print("  python rkbdb2xml.py /path/to/rekordbox.db /path/to/output.xml")
-        sys.exit(1)
-=======
-        exporter.close()
->>>>>>> 47a5c58c
+        exporter.close()